--- conflicted
+++ resolved
@@ -97,11 +97,8 @@
     // session parameters
     this.registerParameter('session key', true, 'ravel.sid');
     this.registerParameter('session max age', true, null);
-<<<<<<< HEAD
     this.registerParameter('session secure', true, true);
-=======
     this.registerParameter('session rolling', true, false);
->>>>>>> 9a680d07
     // Passport parameters
     this.registerParameter('app route', false, '/');
     this.registerParameter('login route', false, '/login');
@@ -277,14 +274,10 @@
       overwrite: true, /* (boolean) can overwrite or not (default true) */
       httpOnly: true, /* (boolean) httpOnly or not (default true) */
       signed: true, /* (boolean) signed or not (default true) */
-<<<<<<< HEAD
-      rolling: false, /* (boolean) Force a session identifier cookie to be set on every response.
-=======
+      secure: this.get('https') || this.get('session secure'), /* (boolean) secure or not (default true) */
       rolling: this.get('session rolling') /* (boolean) Force a session identifier cookie to be set on every response.
->>>>>>> 9a680d07
                          The expiration is reset to the original maxAge, resetting the expiration
                          countdown. default is false */
-      secure: this.get('https') || this.get('session secure') /* (boolean) secure or not (default true) */
     };
     app.use(session(sessionOptions, app));
 
