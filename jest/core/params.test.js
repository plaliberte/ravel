--- conflicted
+++ resolved
@@ -117,11 +117,8 @@
         'keygrip keys': ['123abc'],
         'session key': 'ravel.sid',
         'session max age': null,
-<<<<<<< HEAD
         'session secure': true,
-=======
         'session rolling': false,
->>>>>>> 9a680d07
         'log level': 'NONE' // not a default, but we've set this in beforeEach
       };
       app.set('keygrip keys', ['123abc']);
